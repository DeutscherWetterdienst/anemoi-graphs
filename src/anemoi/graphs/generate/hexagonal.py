--- conflicted
+++ resolved
@@ -9,13 +9,8 @@
 
 
 def create_hexagonal_nodes(
-<<<<<<< HEAD
     resolution: int,
     aoi_mask_builder: KNNAreaMaskBuilder | None = None,
-=======
-    resolutions: list[int],
-    area: dict | None = None,
->>>>>>> 78eda56a
 ) -> tuple[nx.Graph, np.ndarray, list[int]]:
     """Creates a global mesh from a refined icosahedron.
 
@@ -53,15 +48,7 @@
     return graph, coords_rad, list(node_ordering)
 
 
-<<<<<<< HEAD
-def create_hexagonal_nx_graph_from_coords(nodes: set[str], node_ordering: np.ndarray) -> nx.Graph:
-=======
-def add_nodes_for_resolution(
-    graph: nx.Graph,
-    resolution: int,
-    **area_kwargs: dict | None,
-) -> nx.Graph:
->>>>>>> 78eda56a
+def create_hexagonal_nx_graph_from_coords(nodes: list[str], node_ordering: np.ndarray) -> nx.Graph:
     """Add all nodes at a specified refinement level to a graph.
 
     Parameters
@@ -87,12 +74,7 @@
 
 def get_nodes_at_resolution(
     resolution: int,
-<<<<<<< HEAD
 ) -> list[str]:
-=======
-    area: dict | None = None,
-) -> set[str]:
->>>>>>> 78eda56a
     """Get nodes at a specified refinement level over the entire globe.
 
     If area is not None, it will return the nodes within the specified area
