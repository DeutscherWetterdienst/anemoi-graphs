from __future__ import annotations

<<<<<<< HEAD
import logging
=======
>>>>>>> 78eda56a
from collections.abc import Iterable

import networkx as nx
import numpy as np
import trimesh
from sklearn.neighbors import BallTree

from anemoi.graphs.generate.masks import KNNAreaMaskBuilder
from anemoi.graphs.generate.transforms import cartesian_to_latlon_rad
from anemoi.graphs.generate.utils import get_coordinates_ordering


def create_icosahedral_nodes(
    resolution: int, aoi_mask_builder: KNNAreaMaskBuilder | None = None
) -> tuple[nx.DiGraph, np.ndarray, list[int]]:
    """Creates a global mesh following AIFS strategy.

    This method relies on the trimesh python library.

    Parameters
    ----------
    resolution : int
        Level of mesh resolution to consider.
    aoi_mask_builder : KNNAreaMaskBuilder
        KNNAreaMaskBuilder with the cloud of points to limit the mesh area, by default None.

    Returns
    -------
    graph : networkx.Graph
        The specified graph (only nodes) sorted by latitude and longitude.
    coords_rad : np.ndarray
        The node coordinates (not ordered) in radians.
    node_ordering : list[int]
        Order of the node coordinates to be sorted by latitude and longitude.
    """
    sphere = trimesh.creation.icosphere(subdivisions=resolution, radius=1.0)

    coords_rad = cartesian_to_latlon_rad(sphere.vertices)

    node_ordering = get_coordinates_ordering(coords_rad)

    if aoi_mask_builder is not None:
        aoi_mask = aoi_mask_builder.get_mask(coords_rad)
        node_ordering = node_ordering[aoi_mask[node_ordering]]

    # Creates the graph, with the nodes sorted by latitude and longitude.
    nx_graph = create_icosahedral_nx_graph_from_coords(coords_rad, node_ordering)

    return nx_graph, coords_rad, list(node_ordering)


def create_icosahedral_nx_graph_from_coords(coords_rad: np.ndarray, node_ordering: np.ndarray) -> nx.DiGraph:
    """Creates the networkx graph from the coordinates and the node ordering."""
    graph = nx.DiGraph()
    for i, coords in enumerate(coords_rad[node_ordering]):
        node_id = node_ordering[i]
        graph.add_node(node_id, hcoords_rad=coords)

    assert list(graph.nodes.keys()) == list(node_ordering), "Nodes are not correctly added to the graph."
    assert graph.number_of_nodes() == len(node_ordering), "The number of nodes must be the same."
    return graph


def add_edges_to_nx_graph(
    graph: nx.DiGraph,
    resolutions: list[int],
    x_hops: int = 1,
    aoi_mask_builder: KNNAreaMaskBuilder | None = None,
) -> nx.DiGraph:
    """Adds the edges to the graph.

    This method adds multi-scale connections to the existing graph. The corresponfing nodes or vertices
    are defined by an isophere at the different esolutions (or refinement levels) specified.

    Parameters
    ----------
    graph : nx.DiGraph
        The graph to add the edges. It should correspond to the mesh nodes, without edges.
    resolutions : list[int]
        Levels of mesh refinement levels to consider.
    x_hops : int, optional
        Number of hops between 2 nodes to consider them neighbours, by default 1.
    aoi_mask_builder : KNNAreaMaskBuilder
        NearestNeighbors with the cloud of points to limit the mesh area, by default None.

    Returns
    -------
    graph : nx.DiGraph
        The graph with the added edges.
    """
    assert x_hops > 0, "x_hops == 0, graph would have no edges ..."

    sphere = trimesh.creation.icosphere(subdivisions=resolutions[-1], radius=1.0)
    vertices_rad = cartesian_to_latlon_rad(sphere.vertices)
    node_neighbours = get_neighbours_within_hops(sphere, x_hops, valid_nodes=list(graph.nodes))

    for idx_node, idx_neighbours in node_neighbours.items():
        add_neigbours_edges(graph, idx_node, idx_neighbours)

    tree = BallTree(vertices_rad, metric="haversine")

    # Build the multi-scale connections
    for resolution in resolutions[:-1]:
        # Define the isophere at specified 'resolution' level
        r_sphere = trimesh.creation.icosphere(subdivisions=resolution, radius=1.0)

        # Get the vertices of the isophere
        r_vertices_rad = cartesian_to_latlon_rad(r_sphere.vertices)

        # Limit area of mesh points.
        if aoi_mask_builder is not None:
            aoi_mask = aoi_mask_builder.get_mask(vertices_rad)
            valid_nodes = np.where(aoi_mask)[0]
        else:
            valid_nodes = None

        node_neighbours = get_neighbours_within_hops(r_sphere, x_hops, valid_nodes=valid_nodes)

        _, vertex_mapping_index = tree.query(r_vertices_rad, k=1)
        for idx_node, idx_neighbours in node_neighbours.items():
            add_neigbours_edges(graph, idx_node, idx_neighbours, vertex_mapping_index=vertex_mapping_index)

    return graph


def get_neighbours_within_hops(
    tri_mesh: trimesh.Trimesh, x_hops: int, valid_nodes: list[int] | None = None
) -> dict[int, set[int]]:
    """Get the neigbour connections in the graph.

    Parameters
    ----------
    tri_mesh : trimesh.Trimesh
        The mesh to consider.
    x_hops : int
        Number of hops between 2 nodes to consider them neighbours.
    valid_nodes : list[int], optional
        List of valid nodes to consider, by default None. It is useful to consider only a subset of the nodes to save
        computation time.

    Returns
    -------
    neighbours : dict[int, set[int]]
        A list with the neighbours for each vertex. The element at position 'i' correspond to the neighbours to the
        i-th vertex of the mesh.
    """
    edges = tri_mesh.edges_unique

    if valid_nodes is not None:
        edges = edges[np.isin(tri_mesh.edges_unique, valid_nodes).all(axis=1)]
    else:
        valid_nodes = list(range(len(tri_mesh.vertices)))
    graph = nx.from_edgelist(edges)

    neighbours = {
        i: set(nx.ego_graph(graph, i, radius=x_hops, center=False) if i in graph else []) for i in valid_nodes
    }

    return neighbours


def add_neigbours_edges(
    graph: nx.Graph,
    node_idx: int,
    neighbour_indices: Iterable[int],
    self_loops: bool = False,
    vertex_mapping_index: np.ndarray | None = None,
) -> None:
    """Adds the edges of one node to its neighbours.

    Parameters
    ----------
    graph : nx.Graph
        The graph.
    node_idx : int
        The node considered.
    neighbours : list[int]
        The neighbours of the node.
    self_loops : bool, optional
        Whether is supported to add self-loops, by default False.
    vertex_mapping_index : np.ndarray, optional
        Index to map the vertices from the refined sphere to the original one, by default None.
    """
    for neighbour_idx in neighbour_indices:
        if not self_loops and node_idx == neighbour_idx:  # no self-loops
            continue

        if vertex_mapping_index is not None:
            # Use the same method to add edge in all spheres
            node_neighbour = vertex_mapping_index[neighbour_idx][0]
            node = vertex_mapping_index[node_idx][0]
        else:
            node, node_neighbour = node_idx, neighbour_idx

        # add edge to the graph
        if node in graph and node_neighbour in graph:
            graph.add_edge(node_neighbour, node)<|MERGE_RESOLUTION|>--- conflicted
+++ resolved
@@ -1,9 +1,5 @@
 from __future__ import annotations
 
-<<<<<<< HEAD
-import logging
-=======
->>>>>>> 78eda56a
 from collections.abc import Iterable
 
 import networkx as nx
