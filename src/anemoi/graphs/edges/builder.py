--- conflicted
+++ resolved
@@ -15,10 +15,6 @@
 from anemoi.graphs import EARTH_RADIUS
 from anemoi.graphs.generate import hexagonal
 from anemoi.graphs.generate import icosahedral
-<<<<<<< HEAD
-from anemoi.graphs.nodes.builder import BaseNodeBuilder
-=======
->>>>>>> 746ea2b3
 from anemoi.graphs.nodes.builder import HexNodes
 from anemoi.graphs.nodes.builder import TriNodes
 from anemoi.graphs.utils import get_grid_reference_distance
@@ -269,80 +265,6 @@
         return adj_matrix
 
 
-<<<<<<< HEAD
-class MultiScaleEdges(BaseEdgeBuilder, ABC):
-    """Base class for multi-scale edges in the nodes of a graph."""
-
-    def __init__(self, source_name: str, target_name: str, xhops: int):
-        super().__init__(source_name, target_name)
-        assert source_name == target_name, f"{self.__class__.__name__} requires source and target nodes to be the same."
-        assert isinstance(xhops, int), "Number of xhops must be an integer"
-        assert xhops > 0, "Number of xhops must be positive"
-        self.xhops = xhops
-
-    @abstractmethod
-    def base_node_class(self) -> BaseNodeBuilder: ...
-
-    def post_process_adjmat(self, nodes: NodeStorage, adjmat):
-        graph_sorted = dict(zip(nodes["node_ordering"], range(len(nodes.node_ordering))))
-        sort_func = np.vectorize(graph_sorted.get)
-        adjmat.row = sort_func(adjmat.row)
-        adjmat.col = sort_func(adjmat.col)
-        return adjmat
-
-    def update_graph(self, graph: HeteroData, attrs_config: DotDict | None = None) -> HeteroData:
-        assert (
-            graph[self.source_name].node_type == self.base_node_class.__name__
-        ), f"{self.__class__.__name__} requires {self.base_node_class.__name__}."
-
-        return super().update_graph(graph, attrs_config)
-
-
-class TriIcosahedralEdges(MultiScaleEdges):
-    """Computes icosahedral edges and adds them to a HeteroData graph."""
-
-    @property
-    def base_node_class(self) -> BaseNodeBuilder:
-        return TriNodes
-
-    def get_adjacency_matrix(self, source_nodes: NodeStorage, target_nodes: NodeStorage):
-        source_nodes["nx_graph"] = icosahedral.add_edges_to_nx_graph(
-            source_nodes["nx_graph"],
-            resolutions=source_nodes["resolutions"],
-            xhops=self.xhops,
-            aoi_mask_builder=None if "aoi_mask_builder" not in source_nodes else source_nodes["aoi_mask_builder"],
-        )  # HeteroData refuses to accept None
-
-        adjmat = nx.to_scipy_sparse_array(
-            source_nodes["nx_graph"], nodelist=list(source_nodes["nx_graph"]), format="coo"
-        )
-        graph_1_sorted = dict(zip(range(len(source_nodes["nx_graph"].nodes)), list(source_nodes["nx_graph"].nodes)))
-        sort_func1 = np.vectorize(graph_1_sorted.get)
-        adjmat.row = sort_func1(adjmat.row)
-        adjmat.col = sort_func1(adjmat.col)
-
-        self.post_process_adjmat(source_nodes, adjmat)
-        return adjmat
-
-
-class HexagonalEdges(MultiScaleEdges):
-    """Computes hexagonal edges and adds them to a HeteroData graph."""
-
-    @property
-    def base_node_class(self) -> BaseNodeBuilder:
-        return HexNodes
-
-    def get_adjacency_matrix(self, source_nodes: NodeStorage, target_nodes: NodeStorage):
-        source_nodes["nx_graph"] = hexagonal.add_edges_to_nx_graph(
-            source_nodes["nx_graph"],
-            resolutions=source_nodes["resolutions"],
-            xhops=self.xhops,
-        )
-
-        adjmat = nx.to_scipy_sparse_array(source_nodes["nx_graph"], format="coo")
-        self.post_process_adjmat(source_nodes, adjmat)
-        return adjmat
-=======
 class MultiScaleEdges(BaseEdgeBuilder):
     """Base class for multi-scale edges in the nodes of a graph."""
 
@@ -403,5 +325,4 @@
 
         self.node_type = graph[self.source_name].node_type
 
-        return super().update_graph(graph, attrs_config)
->>>>>>> 746ea2b3
+        return super().update_graph(graph, attrs_config)