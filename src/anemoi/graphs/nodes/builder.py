--- conflicted
+++ resolved
@@ -14,10 +14,7 @@
 
 from anemoi.graphs.generate.hexagonal import create_hexagonal_nodes
 from anemoi.graphs.generate.icosahedral import create_icosahedral_nodes
-<<<<<<< HEAD
 from anemoi.graphs.nodes.masks import KNNAreaMaskBuilder
-=======
->>>>>>> fa812eb7
 
 LOGGER = logging.getLogger(__name__)
 
@@ -149,7 +146,7 @@
         torch.Tensor of shape (N, 2)
             Coordinates of the nodes.
         """
-        return self.reshape_coords(self.dataset.latitudes, self.dataset.longitudes)
+        return self.reshape_coords(self.ds.latitudes, self.ds.longitudes)
 
 
 class LimitedAreaZarrDatasetNodes(ZarrDatasetNodes):
@@ -226,7 +223,6 @@
         return coords
 
 
-<<<<<<< HEAD
 class AreaNPZFileNodes(NPZFileNodes):
     """Processor mesh based on an NPZ defined grids using an area of interest."""
 
@@ -263,10 +259,7 @@
         return coords
 
 
-class RefinedIcosahedralNodes(BaseNodeBuilder, ABC):
-=======
 class IcosahedralNodes(BaseNodeBuilder, ABC):
->>>>>>> fa812eb7
     """Processor mesh based on a triangular mesh.
 
     It is based on the icosahedral mesh, which is a mesh of triangles that covers the sphere.
@@ -275,11 +268,6 @@
     ----------
     resolution : list[int] | int
         Refinement level of the mesh.
-<<<<<<< HEAD
-    np_dtype : np.dtype, optional
-        The numpy data type to use, by default np.float32.
-=======
->>>>>>> fa812eb7
     """
 
     def __init__(
@@ -305,33 +293,25 @@
         graph[self.name]["resolutions"] = self.resolutions
         graph[self.name]["nx_graph"] = self.nx_graph
         graph[self.name]["node_ordering"] = self.node_ordering
-<<<<<<< HEAD
         graph[self.name]["aoi_mask_builder"] = self.aoi_mask_builder
         return super().register_attributes(graph, config)
 
 
-class TriRefinedIcosahedralNodes(RefinedIcosahedralNodes):
-=======
-        return super().register_attributes(graph, config)
-
-
 class TriNodes(IcosahedralNodes):
->>>>>>> fa812eb7
     """It depends on the trimesh Python library."""
 
     def create_nodes(self) -> np.ndarray:
         return create_icosahedral_nodes(resolutions=self.resolutions)
 
 
-<<<<<<< HEAD
-class HexRefinedIcosahedralNodes(RefinedIcosahedralNodes):
+class HexNodes(IcosahedralNodes):
     """It depends on the h3 Python library."""
 
     def create_nodes(self) -> np.ndarray:
         return create_hexagonal_nodes(self.resolutions)
 
 
-class AreaTriRefinedIcosahedralNodes(TriRefinedIcosahedralNodes):
+class AreaTriRefinedIcosahedralNodes(TriNodes):
     """Class to build icosahedral nodes with a limited area of interest."""
 
     def __init__(
@@ -352,7 +332,7 @@
         return super().register_nodes(graph)
 
 
-class AreaHexRefinedIcosahedralNodes(HexRefinedIcosahedralNodes):
+class AreaHexRefinedIcosahedralNodes(HexNodes):
     """Class to build icosahedral nodes with a limited area of interest."""
 
     def __init__(
@@ -370,11 +350,4 @@
 
     def register_nodes(self, graph: HeteroData) -> None:
         self.aoi_mask_builder.fit(graph)
-        return super().register_nodes(graph)
-=======
-class HexNodes(IcosahedralNodes):
-    """It depends on the h3 Python library."""
-
-    def create_nodes(self) -> np.ndarray:
-        return create_hexagonal_nodes(self.resolutions)
->>>>>>> fa812eb7
+        return super().register_nodes(graph)